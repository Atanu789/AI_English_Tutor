--- conflicted
+++ resolved
@@ -1064,8 +1064,6 @@
     flexDirection: 'row',
     alignItems: 'center',
     paddingHorizontal: 16,
-<<<<<<< HEAD
-=======
     paddingVertical: 12,
     borderBottomLeftRadius: 20,
     borderBottomRightRadius: 20,
@@ -1075,7 +1073,6 @@
     shadowOpacity: 0.1,
     shadowRadius: 4,
     zIndex: 10,
->>>>>>> 159c4bbe
   },
   headerLeft: {
     flex: 1,
@@ -1101,21 +1098,12 @@
   onlineDot: {
     width: 8,
     height: 8,
-<<<<<<< HEAD
-    backgroundColor: '#2CB67D',
-    borderRadius: 5,
-=======
     borderRadius: 4,
     backgroundColor: '#4CAF50',
->>>>>>> 159c4bbe
     marginRight: 6,
   },
   onlineText: {
     fontSize: 12,
-<<<<<<< HEAD
-    color: 'rgba(255,255,255,0.7)',
-    fontWeight: '500',
-=======
     color: 'rgba(255, 255, 255, 0.8)',
   },
   backButton: {
@@ -1123,20 +1111,14 @@
   },
   infoButton: {
     padding: 8,
->>>>>>> 159c4bbe
   },
 
   // Topic Badge
   topicBadgeContainer: {
     position: 'absolute',
     top: 70,
-<<<<<<< HEAD
-    alignSelf: 'center',
-    zIndex: 20,
-=======
     right: 16,
     zIndex: 11,
->>>>>>> 159c4bbe
   },
   topicBadge: {
     flexDirection: 'row',
@@ -1144,17 +1126,6 @@
     paddingHorizontal: 12,
     paddingVertical: 6,
     borderRadius: 16,
-<<<<<<< HEAD
-    backgroundColor: 'rgba(127, 90, 240, 0.2)',
-    borderWidth: 1,
-    borderColor: 'rgba(127, 90, 240, 0.5)',
-  },
-  topicText: {
-    fontSize: 13,
-    fontWeight: '600',
-    color: '#7F5AF0',
-    marginLeft: 8,
-=======
     shadowColor: '#000',
     shadowOffset: { width: 0, height: 2 },
     shadowOpacity: 0.2,
@@ -1166,19 +1137,13 @@
     fontSize: 12,
     fontWeight: '600',
     marginLeft: 6,
->>>>>>> 159c4bbe
   },
 
   // Message Styles
   messageRow: {
     flexDirection: 'row',
-<<<<<<< HEAD
-    marginBottom: 16,
-    maxWidth: '100%',
-=======
     marginBottom: 12,
     alignItems: 'flex-end',
->>>>>>> 159c4bbe
   },
   userRow: {
     flexDirection: 'row-reverse',
@@ -1191,23 +1156,6 @@
     padding: 12,
     borderRadius: 18,
     maxWidth: '80%',
-<<<<<<< HEAD
-  },
-  assistantBubble: {
-    backgroundColor: 'rgba(30, 11, 75, 0.6)',
-    borderTopLeftRadius: 4,
-    marginLeft: 8,
-    borderWidth: 1,
-    borderColor: 'rgba(127, 90, 240, 0.2)',
-  },
-  userBubble: {
-    backgroundColor: 'rgba(127, 90, 240, 0.8)',
-    borderTopRightRadius: 4,
-    marginRight: 8,
-  },
-  initialMessageBubble: {
-    backgroundColor: 'transparent',
-=======
     shadowColor: '#000',
     shadowOffset: { width: 0, height: 1 },
     shadowOpacity: 0.1,
@@ -1225,7 +1173,6 @@
   initialMessageBubble: {
     backgroundColor: 'transparent',
     shadowColor: 'transparent',
->>>>>>> 159c4bbe
     padding: 0,
     maxWidth: '100%',
   },
@@ -1238,21 +1185,6 @@
     color: '#FFF',
   },
   assistantMessageText: {
-<<<<<<< HEAD
-    color: '#E2E2FF',
-  },
-  timestamp: {
-    fontSize: 11,
-    marginTop: 4,
-  },
-  userTimestamp: {
-    textAlign: 'right',
-    color: 'rgba(255,255,255,0.5)',
-  },
-  assistantTimestamp: {
-    textAlign: 'left',
-    color: 'rgba(226, 226, 255, 0.5)',
-=======
     color: '#333',
   },
   timestamp: {
@@ -1282,18 +1214,12 @@
   },
   userAvatar: {
     backgroundColor: '#E91E63',
->>>>>>> 159c4bbe
   },
 
   // Welcome Card
   welcomeCard: {
     borderRadius: 16,
     overflow: 'hidden',
-<<<<<<< HEAD
-    backgroundColor: 'rgba(30, 11, 75, 0.6)',
-    borderWidth: 1,
-    borderColor: 'rgba(127, 90, 240, 0.3)',
-=======
     marginBottom: 16,
     shadowColor: '#000',
     shadowOffset: { width: 0, height: 2 },
@@ -1303,7 +1229,6 @@
   },
   welcomeGradient: {
     padding: 20,
->>>>>>> 159c4bbe
   },
   welcomeHeader: {
     flexDirection: 'row',
@@ -1314,11 +1239,7 @@
     width: 56,
     height: 56,
     borderRadius: 28,
-<<<<<<< HEAD
-    backgroundColor: 'rgba(127, 90, 240, 0.3)',
-=======
     backgroundColor: '#FFF',
->>>>>>> 159c4bbe
     justifyContent: 'center',
     alignItems: 'center',
     marginRight: 12,
@@ -1327,11 +1248,7 @@
     width: 48,
     height: 48,
     borderRadius: 24,
-<<<<<<< HEAD
-    backgroundColor: '#7F5AF0',
-=======
     backgroundColor: 'rgba(255, 255, 255, 0.9)',
->>>>>>> 159c4bbe
     justifyContent: 'center',
     alignItems: 'center',
   },
@@ -1349,16 +1266,6 @@
     alignItems: 'center',
   },
   welcomeSubtitle: {
-<<<<<<< HEAD
-    fontSize: 14,
-    color: 'rgba(255,255,255,0.7)',
-    fontWeight: '500',
-  },
-  welcomeText: {
-    fontSize: 16,
-    lineHeight: 24,
-    color: '#E2E2FF',
-=======
     fontSize: 12,
     color: 'rgba(255, 255, 255, 0.8)',
   },
@@ -1366,18 +1273,12 @@
     fontSize: 16,
     color: 'rgba(255, 255, 255, 0.95)',
     lineHeight: 22,
->>>>>>> 159c4bbe
     marginBottom: 16,
   },
   welcomeDivider: {
     height: 1,
-<<<<<<< HEAD
-    backgroundColor: 'rgba(127, 90, 240, 0.3)',
-    marginVertical: 16,
-=======
     backgroundColor: 'rgba(255, 255, 255, 0.2)',
     marginBottom: 16,
->>>>>>> 159c4bbe
   },
   welcomeTips: {
     gap: 12,
@@ -1390,24 +1291,14 @@
     width: 28,
     height: 28,
     borderRadius: 14,
-<<<<<<< HEAD
-    backgroundColor: 'rgba(127, 90, 240, 0.3)',
-=======
     backgroundColor: 'rgba(255, 255, 255, 0.2)',
->>>>>>> 159c4bbe
     justifyContent: 'center',
     alignItems: 'center',
     marginRight: 12,
   },
   tipText: {
-<<<<<<< HEAD
-    fontSize: 15,
-    color: '#E2E2FF',
-    marginLeft: 12,
-=======
     fontSize: 14,
     color: 'rgba(255, 255, 255, 0.95)',
->>>>>>> 159c4bbe
     flex: 1,
   },
 
@@ -1426,19 +1317,6 @@
     borderRadius: 12,
     justifyContent: 'center',
     alignItems: 'center',
-<<<<<<< HEAD
-    marginRight: 10,
-    backgroundColor: 'rgba(127, 90, 240, 0.3)',
-  },
-  explanationIcon: {
-    backgroundColor: 'rgba(44, 182, 125, 0.3)',
-  },
-  feedbackIcon: {
-    backgroundColor: 'rgba(255, 152, 0, 0.3)',
-  },
-  followUpIcon: {
-    backgroundColor: 'rgba(33, 150, 243, 0.3)',
-=======
     marginRight: 8,
   },
   sectionTitle: {
@@ -1449,44 +1327,30 @@
     backgroundColor: 'rgba(76, 175, 80, 0.1)',
     borderRadius: 12,
     padding: 12,
->>>>>>> 159c4bbe
+    backgroundColor: 'rgba(127, 90, 240, 0.3)',
   },
   explanationIcon: {
-    backgroundColor: '#4CAF50',
+    backgroundColor: 'rgba(44, 182, 125, 0.3)',
   },
   explanationTitle: {
-<<<<<<< HEAD
-    color: '#2CB67D',
-=======
     color: '#2E7D32',
->>>>>>> 159c4bbe
   },
   feedbackSection: {
     backgroundColor: 'rgba(255, 152, 0, 0.1)',
     borderRadius: 12,
     padding: 12,
   },
-  feedbackIcon: {
-    backgroundColor: '#FF9800',
-  },
-<<<<<<< HEAD
-  explanationSection: {
-    backgroundColor: 'rgba(44, 182, 125, 0.1)',
-    borderRadius: 12,
-    padding: 14,
-    borderLeftWidth: 3,
-    borderLeftColor: '#2CB67D',
+  explanationTitle: {
+    color: '#2E7D32',
   },
   feedbackSection: {
     backgroundColor: 'rgba(255, 152, 0, 0.1)',
     borderRadius: 12,
-    padding: 14,
-    borderLeftWidth: 3,
-    borderLeftColor: '#FF9800',
-  },
-  followUpSection: {
-    backgroundColor: 'rgba(33, 150, 243, 0.1)',
-=======
+    padding: 12,
+  },
+  feedbackIcon: {
+    backgroundColor: 'rgba(255, 152, 0, 0.3)',
+  },
   feedbackTitle: {
     color: '#E65100',
   },
@@ -1495,21 +1359,14 @@
   },
   followUpSection: {
     backgroundColor: 'rgba(156, 39, 176, 0.1)',
->>>>>>> 159c4bbe
     borderRadius: 12,
     padding: 12,
   },
-<<<<<<< HEAD
-  feedbackText: {
-    fontStyle: 'italic',
-    color: '#FFC46B',
-=======
   followUpIcon: {
     backgroundColor: '#9C27B0',
   },
   followUpTitle: {
     color: '#7B1FA2',
->>>>>>> 159c4bbe
   },
 
   // Typing Indicator
@@ -1524,30 +1381,6 @@
     marginRight: 8,
   },
   typingDot: {
-<<<<<<< HEAD
-    width: 8,
-    height: 8,
-    borderRadius: 4,
-    backgroundColor: '#7F5AF0',
-    marginHorizontal: 3,
-  },
-  typingText: {
-    fontSize: 15,
-    color: '#A0A0C0',
-    marginLeft: 8,
-  },
-
-  // Input Area
-  inputContainer: {
-    position: 'relative',
-    paddingBottom: 20,
-  },
-  inputBlur: {
-    paddingHorizontal: 16,
-    paddingVertical: 14,
-    borderTopWidth: 1,
-    borderTopColor: 'rgba(127, 90, 240, 0.2)',
-=======
     width: 6,
     height: 6,
     borderRadius: 3,
@@ -1573,45 +1406,12 @@
     alignItems: 'center',
     backgroundColor: 'rgba(255, 255, 255, 0.7)',
     zIndex: 1000,
->>>>>>> 159c4bbe
   },
   successCheckContainer: {
     width: 80,
     height: 80,
     justifyContent: 'center',
     alignItems: 'center',
-<<<<<<< HEAD
-    backgroundColor: 'rgba(30, 11, 75, 0.5)',
-    borderRadius: 24,
-    paddingHorizontal: 16,
-    paddingVertical: 8,
-    borderWidth: 1,
-    borderColor: 'rgba(127, 90, 240, 0.3)',
-  },
-  input: {
-    flex: 1,
-    fontSize: 16,
-    maxHeight: 120,
-    color: '#FFFFFF',
-    paddingVertical: 8,
-    paddingHorizontal: 4,
-    lineHeight: 22,
-  },
-  sendButton: {
-    width: 40,
-    height: 40,
-    borderRadius: 20,
-    justifyContent: 'center',
-    alignItems: 'center',
-    marginLeft: 8,
-  },
-  sendButtonGradient: {
-    width: '100%',
-    height: '100%',
-    borderRadius: 20,
-    justifyContent: 'center',
-    alignItems: 'center',
-=======
   },
   successCheckBackground: {
     position: 'absolute',
@@ -1628,7 +1428,6 @@
   successCheck: {
     justifyContent: 'center',
     alignItems: 'center',
->>>>>>> 159c4bbe
   },
 
   // Suggestions
@@ -1638,35 +1437,14 @@
   },
   suggestionsTitle: {
     fontSize: 14,
-<<<<<<< HEAD
-    fontWeight: '700',
-    color: '#7F5AF0',
-    marginBottom: 10,
-    marginLeft: 8,
-=======
     fontWeight: '600',
     color: '#333',
     marginBottom: 8,
->>>>>>> 159c4bbe
   },
   suggestionsScrollView: {
     paddingVertical: 4,
   },
   suggestionBubble: {
-<<<<<<< HEAD
-    backgroundColor: 'rgba(30, 11, 75, 0.7)',
-    borderRadius: 20,
-    paddingHorizontal: 16,
-    paddingVertical: 10,
-    marginRight: 10,
-    borderWidth: 1,
-    borderColor: 'rgba(127, 90, 240, 0.3)',
-  },
-  suggestionText: {
-    fontSize: 14,
-    color: '#7F5AF0',
-    fontWeight: '600',
-=======
     backgroundColor: 'rgba(108, 99, 255, 0.1)',
     borderRadius: 16,
     paddingHorizontal: 16,
@@ -1678,7 +1456,6 @@
   suggestionText: {
     fontSize: 14,
     color: '#6C63FF',
->>>>>>> 159c4bbe
   },
 
   // Scroll Up Button
@@ -1689,16 +1466,6 @@
     zIndex: 100,
   },
   scrollUpButton: {
-<<<<<<< HEAD
-    width: 40,
-    height: 40,
-    borderRadius: 20,
-    overflow: 'hidden',
-  },
-  scrollUpButtonBlur: {
-    width: '100%',
-    height: '100%',
-=======
     width: 48,
     height: 48,
     borderRadius: 24,
@@ -1709,7 +1476,6 @@
     width: 48,
     height: 48,
     borderRadius: 24,
->>>>>>> 159c4bbe
     justifyContent: 'center',
     alignItems: 'center',
     shadowColor: '#000',
@@ -1738,45 +1504,18 @@
     backgroundColor: 'rgba(255, 255, 255, 0.9)',
   },
   floatingAssistantAvatar: {
-<<<<<<< HEAD
-    width: 32,
-    height: 32,
-    borderRadius: 16,
-    backgroundColor: 'rgba(127, 90, 240, 0.5)',
-=======
     marginRight: 8,
   },
   floatingAssistantAvatarGradient: {
     width: 32,
     height: 32,
     borderRadius: 16,
->>>>>>> 159c4bbe
     justifyContent: 'center',
     alignItems: 'center',
     marginRight: 10,
   },
   floatingAssistantText: {
     fontSize: 14,
-<<<<<<< HEAD
-    fontWeight: '600',
-    color: '#FFF',
-  },
-
-  // Avatars
-  avatarContainer: {
-    width: 36,
-    height: 36,
-    borderRadius: 18,
-    backgroundColor: 'rgba(30, 11, 75, 0.7)',
-    justifyContent: 'center',
-    alignItems: 'center',
-    borderWidth: 1,
-    borderColor: 'rgba(127, 90, 240, 0.5)',
-  },
-  userAvatar: {
-    backgroundColor: 'rgba(127, 90, 240, 0.7)',
-    borderColor: 'rgba(127, 90, 240, 0.8)',
-=======
     color: '#333',
     fontWeight: '500',
   },
@@ -1830,6 +1569,5 @@
     borderRadius: 20,
     justifyContent: 'center',
     alignItems: 'center',
->>>>>>> 159c4bbe
   },
 });